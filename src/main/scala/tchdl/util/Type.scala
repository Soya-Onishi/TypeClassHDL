package tchdl.util

import tchdl.ast._
import tchdl.typecheck.{Namer, Typer}
import tchdl.util.TchdlException.ImplementationErrorException

import scala.reflect.ClassTag
import scala.reflect.runtime.universe.TypeTag

trait Type {
  def name: String
  def namespace: NameSpace
  def declares: Scope

  def asRefType: Type.RefType = this.asInstanceOf[Type.RefType]
  def asEntityType: Type.EntityType = this.asInstanceOf[Type.EntityType]
  def asParameterType: Type.TypeParamType = this.asInstanceOf[Type.TypeParamType]
  def asMethodType: Type.MethodType = this.asInstanceOf[Type.MethodType]
  def asEnumMemberType: Type.EnumMemberType = this.asInstanceOf[Type.EnumMemberType]

  def isErrorType: Boolean = this.isInstanceOf[Type.ErrorType.type]

  /**
   * This is used for type equality of [[Type.RefType]].
   * [[Type.RefType.hardwareParam]] is [[Expression]], and
   * there is no way to check there is same value
   * if expression uses not only constants but also variables.
   * In [[Type.RefType]], this method verifies [[Type.RefType.origin]] and [[Type.RefType.typeParam]],
   * and does not verify [[Type.RefType.hardwareParam]] because of what explained above.
   */
  def =:=(other: Type): Boolean

  final def =!=(other: Type): Boolean = !(this =:= other)
}

object Type {
  abstract class TypeGenerator extends Type {
    val name = "<?>"

    def declares = throw new TchdlException.ImplementationErrorException("TypeGenerator prohibits an access of 'declares'")
    def namespace = throw new TchdlException.ImplementationErrorException("TypeGenerator prohibits an access of 'namespace'")

    /* ModuleDef and StructDef only need to name its header and components.
         * there is also no need to typed those elements
         * because its process is addressed in another place instead of here
         *
         * If `generate` also do `typed` for each element,
         * it causes cyclic reference for types unexpectedly
         *
         * struct A {
         *   b: Option[B] // cyclic, but legal
         * }
         *
         * struct B {
         *   a: Option[A] // cyclic, but legal
         * }
         *
         * If `generate` do `typed`, in A, refer to type B and
         * B's `generate` also refer to type A.
         * However, A is still TypeGenerator because A's `generate` does not end yet,
       * and it causes cyclic reference error.
       * */
    def generate: Type

    def =:=(other: Type): Boolean =
      throw new ImplementationErrorException("method =:= should not be called in TypeGenerator")
  }

  case class ModuleTypeGenerator(moduleDef: ModuleDef, ctx: Context.RootContext, global: GlobalData) extends TypeGenerator {
    override def generate: Type.EntityType = {
      val sigCtx = Context(ctx, moduleDef.symbol)
      val module = moduleDef.symbol.asEntityTypeSymbol
      sigCtx.reAppend(module.hps ++ module.tps: _*)(global)

      val fieldCtx = Context(sigCtx)

      moduleDef.parents.map(Namer.namedFieldDef(_)(fieldCtx, global))
      moduleDef.siblings.map(Namer.namedFieldDef(_)(fieldCtx, global))

      Type.EntityType(moduleDef.name, ctx.path, fieldCtx.scope)
    }
  }

  case class StructTypeGenerator(struct: StructDef, ctx: Context.RootContext, global: GlobalData) extends TypeGenerator {
    override def generate: Type.EntityType = {
      val sigCtx = Context(ctx, struct.symbol)
      val structSymbol = struct.symbol.asEntityTypeSymbol
      sigCtx.reAppend(structSymbol.hps ++ structSymbol.tps: _*)(global)

      val fieldCtx = Context(sigCtx)
      struct.fields.map(Namer.nodeLevelNamed(_)(fieldCtx, global))
      EntityType(struct.name, ctx.path, fieldCtx.scope)
    }
  }

  case class EnumTypeGenerator(enum: EnumDef, ctx: Context.RootContext, global: GlobalData) extends TypeGenerator {
    override def generate: Type.EntityType = {
      val sigCtx = Context(ctx, enum.symbol)
      val structSymbol = enum.symbol.asEntityTypeSymbol
      sigCtx.reAppend(structSymbol.hps ++ structSymbol.tps: _*)(global)

      val fieldCtx = Context(sigCtx)
      enum.members.map(Namer.nodeLevelNamed(_)(fieldCtx, global))
      EntityType(enum.name, ctx.path, fieldCtx.scope)
    }
  }

  case class InterfaceTypeGenerator(interface: InterfaceDef, ctx: Context.RootContext, global: GlobalData) extends TypeGenerator {
    override def generate: Type = {
      val signatureCtx = Context(ctx, interface.symbol)
      val symbol = interface.symbol.asInterfaceSymbol
      signatureCtx.reAppend(symbol.hps ++ symbol.tps: _*)(global)

      buildThisType(symbol, interface.hp, interface.tp)(signatureCtx, global) match {
        case None => Type.ErrorType
        case Some(thisType) =>
          val bodyCtx = Context(signatureCtx, thisType)

          interface.methods.map(Namer.namedMethod(_)(bodyCtx, global))

          EntityType(interface.name, ctx.path, bodyCtx.scope)
      }
    }
  }

  case class MethodTypeGenerator(methodDef: MethodDef, ctx: Context, global: GlobalData) extends TypeGenerator {
    override def generate: Type = {
      def verifyHPTpes(hps: Vector[ValDef]): Either[Error, Unit] =
        hps.map(_.symbol.tpe).map {
          case Type.ErrorType => Left(Error.DummyError)
          case _ => Right(())
        }.combine(errs => Error.MultipleErrors(errs: _*))

      val signatureCtx = Context(ctx, methodDef.symbol)
      signatureCtx.reAppend(
        methodDef.symbol.asMethodSymbol.hps ++
          methodDef.symbol.asMethodSymbol.tps: _*
      )(global)

      val method = methodDef.symbol.asMethodSymbol
      val hpBoundTrees = methodDef.bounds.collect { case b: HPBoundTree => b }
      val tpBoundTrees = methodDef.bounds.collect { case b: TPBoundTree => b }

      val result = for {
        _ <- verifyHPTpes(methodDef.hp)
        _ <- HPBound.verifyAllForms(hpBoundTrees)(signatureCtx, global)
        hpBounds = hpBoundTrees.map(HPBound.apply)
        (targetErrs, targets) = tpBoundTrees.view.map(_.target).map(TPBound.buildTarget(_)(signatureCtx, global)).toVector.unzip
        (boundsErrs, bounds) = tpBoundTrees.view.map(_.bounds).map(TPBound.buildBounds(_)(signatureCtx, global)).toVector.unzip
        errs = (targetErrs ++ boundsErrs).flatten
        _ <- if (errs.nonEmpty) Left(Error.MultipleErrors(errs: _*)) else Right(())
        tpBounds = (targets zip bounds).view
          .map { case (t, bs) => (t.tpe.asRefType, bs.map(_.tpe.asRefType)) }
          .map { case (t, bs) => TPBound(t, bs) }
          .toVector
        _ = method.setBound(hpBounds ++ tpBounds)
        paramSymbols = methodDef.params
          .map(Namer.nodeLevelNamed(_)(signatureCtx, global))
          .map(Typer.typedValDef(_)(signatureCtx, global))
          .map(_.symbol)
        retTpeTree = Typer.typedTypeTree(methodDef.retTpe)(signatureCtx, global)
        _ = methodDef.retTpe.setSymbol(retTpeTree.symbol).setTpe(retTpeTree.tpe)
        tpes = paramSymbols.map(_.tpe) :+ retTpeTree.tpe
        _ <- if (tpes.exists(_.isErrorType)) Left(Error.DummyError) else Right(())
      } yield (paramSymbols.map(_.tpe.asRefType), retTpeTree.tpe.asRefType)

      result match {
        case Right((params, ret)) => MethodType(params, ret)
        case Left(err) =>
          global.repo.error.append(err)
          Type.ErrorType
      }
    }
  }

  case class VariableTypeGenerator(vdef: ValDef, ctx: Context.NodeContext, global: GlobalData) extends TypeGenerator {
    override def generate: Type = {
      val ValDef(_, _, tpeTree, expr) = vdef

      (tpeTree, expr) match {
        case (None, None) =>
          global.repo.error.append(Error.RequireTypeTree)
          Type.ErrorType
        case (None, Some(expr)) =>
          val typedExpr = Typer.typedExpr(expr)(ctx, global)
          global.cache.set(typedExpr)
          typedExpr.tpe
        case (Some(tpe), _) =>
          val typedTpe = Typer.typedTypeTree(tpe)(ctx, global)
          global.cache.set(typedTpe)
          typedTpe.tpe
      }
    }
  }

  case class EnumMemberTypeGenerator(member: EnumMemberDef, ctx: Context.NodeContext, global: GlobalData) extends TypeGenerator {
    override def generate: Type = {
      val name = member.name

      val scope = new Scope
      val fields = member.fields.map(Typer.typedTypeTree(_)(ctx, global))
      val symbols = fields.zipWithIndex.map {
        case (field, idx) =>
          Symbol.VariableSymbol.field(
            name = s"_$idx",
            ctx.path.appendComponentName(member.name),
            Accessibility.Private,
            Modifier.Field,
            field.tpe
          )
      }

      symbols.foreach(scope.append)

      val hasError = fields.exists(_.tpe.isErrorType)
      val parent = ctx.owner.tpe.asEntityType

      if (hasError) Type.ErrorType
      else EnumMemberType(name, ctx.path, parent, scope)
    }
  }

  case class HPTypeGenerator(vdef: ValDef, ctx: Context.NodeContext, global: GlobalData) extends TypeGenerator {
    override def generate: Type = {
      val ValDef(_, _, Some(typeTree), _) = vdef

      implicit val tpeCtx: Context.NodeContext = ctx
      implicit val tpeGlobal: GlobalData = global
      val (err, ttree) = Type.buildType[Symbol.ClassTypeSymbol](typeTree)
      global.cache.set(ttree)

      err match {
        case Some(err) =>
          global.repo.error.append(err)
          Type.ErrorType
        case None =>
          val tpe = ttree.tpe.asRefType
          val pkgName = tpe.origin.path.pkgName
          val name = tpe.origin.name

          pkgName :+ name match {
            case Vector("std", "types", "Num") => tpe
            case Vector("std", "types", "Str") => tpe
            case _ =>
              global.repo.error.append(Error.RequireSpecificType(tpe, Type.numTpe, Type.strTpe))
              Type.ErrorType
          }
      }
    }
  }

  case class StageTypeGenerator(stage: StageDef, ctx: Context.NodeContext, global: GlobalData) extends TypeGenerator {
    override def generate: Type.MethodType = {
      val paramCtx = Context(ctx, stage.symbol)
      val typedParams = stage.params
        .map(Namer.nodeLevelNamed(_)(paramCtx, global))
        .map(Typer.typedValDef(_)(paramCtx, global))
        .map(_.symbol.tpe.asRefType)

      val typedTpe = Typer.typedTypeTree(stage.retTpe)(paramCtx, global)

      MethodType(typedParams, typedTpe.tpe.asRefType)
    }
  }

  abstract class DeclaredType extends Type {
    def returnType: Type = this
  }

  class EntityType(
    val name: String,
    val namespace: NameSpace,
    val declares: Scope
  ) extends DeclaredType {
    override def =:=(other: Type): Boolean = other match {
      case other: EntityType =>
        this.name == this.name && this.namespace == other.namespace
      case _ => false
    }
  }

  object EntityType {
    def apply(
      name: String,
      namespace: NameSpace,
      declares: Scope
    ): EntityType =
      new EntityType(name, namespace, declares)
  }

  class TypeParamType(
    val name: String,
    val namespace: NameSpace,
  ) extends DeclaredType {
    val declares: Scope = Scope.empty

    private var constraints: Vector[Type.RefType] = null

    def appendConstraints(constraints: Vector[Type.RefType]): Unit = {
      if (this.constraints == null)
        this.constraints = constraints
      else
        throw new ImplementationErrorException("constraints is already assigned")
    }

    def getConstraints: Vector[Type.RefType] = {
      if (this.constraints == null)
        throw new ImplementationErrorException("constraints is not assigned yet")
      else
        this.constraints
    }

    override def =:=(other: Type): Boolean = other match {
      case other: TypeParamType => this.name == other.name && this.namespace == other.namespace
    }
  }

  object TypeParamType {
    def apply(name: String, namespace: NameSpace): TypeParamType =
      new TypeParamType(name, namespace)
  }

  class MethodType(
    val params: Vector[Type.RefType],
    val returnType: Type.RefType
  ) extends Type {
    lazy val name: String = {
      val argTypeNames = params.map(_.name).mkString(", ")
      s"($argTypeNames) -> ${returnType.name}"
    }

    val namespace: NameSpace = NameSpace.empty
    val declares: Scope = returnType.declares

    def replaceWithMap(hpMap: Map[Symbol.HardwareParamSymbol, HPExpr], tpMap: Map[Symbol.TypeParamSymbol, Type.RefType]): Type.MethodType = {
      def replace: PartialFunction[Type, Type.RefType] = {
        case tpe: Type.RefType => tpe.replaceWithMap(hpMap, tpMap)
      }

      val replacedArgs = params.collect(replace)
      val replacedRetTpe = Some(returnType).collect(replace).get

      MethodType(replacedArgs, replacedRetTpe)
    }

    override def equals(obj: Any): Boolean = obj match {
      case that: MethodType =>
        def isSameParam: Boolean = this.params == that.params
        def isSameRet: Boolean = this.returnType == that.returnType

        isSameParam && isSameRet
    }

    def =:=(that: Type): Boolean = this == that
  }

  object MethodType {
    def apply(args: Vector[Type.RefType], retTpe: RefType): MethodType = new MethodType(args, retTpe)
  }

  class EnumMemberType(
    val name: String,
    val namespace: NameSpace,
    val parent: EntityType,
    val declares: Scope = Scope.empty
  ) extends Type {
    override def =:=(tpe: Type): Boolean = tpe match {
      case that: EnumMemberType => this.name == that.name && this.namespace == that.namespace
      case _ => false
    }

    def fields: Vector[Symbol] = declares
      .toMap.toVector
      .sortWith{ case ((left, _), (right, _)) => left < right }
      .map{ case (_, symbol) => symbol }
  }

  object EnumMemberType {
    def apply(name: String, namespace: NameSpace, parent: EntityType, declares: Scope): EnumMemberType = {
      new EnumMemberType(name, namespace, parent, declares)
    }
  }

  class RefType(
    val origin: Symbol.TypeSymbol,
    val hardwareParam: Vector[HPExpr],
    val typeParam: Vector[Type.RefType],
  ) extends Type {
    val name: String = origin.name
    val namespace: NameSpace = origin.path

    override def declares: Scope = origin.tpe.declares

    def lookupField(name: String, callerHPBounds: Vector[HPBound], callerTPBounds: Vector[TPBound])(implicit global: GlobalData): LookupResult[Symbol.TermSymbol] = {
      def lookupToClass: LookupResult[Symbol.TermSymbol] =
        origin.tpe.declares.lookup(name) match {
          // TODO: verify whether this logic needs to replace type parameter into actual type or not
          case Some(symbol: Symbol.TermSymbol) => LookupResult.LookupSuccess(symbol)
          case Some(symbol) => LookupResult.LookupFailure(Error.RequireSymbol[Symbol.TermSymbol](symbol))
          case None => LookupResult.LookupFailure(Error.SymbolNotFound(name))
        }

      def verifyEachBounds(hpBounds: Vector[HPBound], tpBounds: Vector[TPBound]): Either[Error, Unit] = {
        val (hpErrs, _) = hpBounds
          .map(HPBound.verifyMeetBound(_, callerHPBounds))
          .partitionMap(identity)

        val (tpErrs, _) = tpBounds
          .map(TPBound.verifyMeetBound(_, callerHPBounds, callerTPBounds))
          .partitionMap(identity)

        val errs = hpErrs ++ tpErrs
        if (errs.isEmpty) Right(())
        else Left(Error.SymbolNotFound(name))
      }

      def lookupFromImpl(clazz: Symbol.ClassTypeSymbol): LookupResult[Symbol.TermSymbol] = {
        val result = clazz.impls.foldLeft[Either[Error, Symbol.TermSymbol]](Left(Error.DummyError)) {
          case (right @ Right(_), _) => right
          case (Left(_), impl) =>
            val implSymbol = impl.symbol.asImplementSymbol
            val (initHPTable, initTPTable) = RefType.buildTable(impl)
            val result = for {
              hpTable <- RefType.assignHPTable(initHPTable, Vector(this), Vector(impl.targetType))
              tpTable <- RefType.assignTPTable(initTPTable, Vector(this), Vector(impl.targetType))
              swappedHPBounds = HPBound.swapBounds(implSymbol.hpBound, hpTable)
              swappedTPBounds = TPBound.swapBounds(implSymbol.tpBound, hpTable, tpTable)
              simplifiedHPBounds <- HPBound.simplify(swappedHPBounds)
              _ <- verifyEachBounds(simplifiedHPBounds, swappedTPBounds)
            } yield impl

            result.flatMap(
              _.lookup[Symbol.VariableSymbol](name)
                .map(Right.apply)
                .getOrElse(Left(Error.SymbolNotFound(name)))
            )
        }

        result match {
          case Left(err) => LookupResult.LookupFailure(err)
          case Right(symbol) => LookupResult.LookupSuccess(symbol)
        }
      }

      this.origin match {
        case clazz: Symbol.ClassTypeSymbol => lookupToClass match {
          case success @ LookupResult.LookupSuccess(_) => success
          case LookupResult.LookupFailure(_) => lookupFromImpl(clazz)
        }
        case symbol => LookupResult.LookupFailure(Error.RequireSymbol[Symbol.ClassTypeSymbol](symbol))
      }
    }

    def lookupMethod(
      methodName: String,
      callerHP: Vector[HPExpr],
      callerTP: Vector[Type.RefType],
      args: Vector[Type.RefType],
      callerHPBound: Vector[HPBound],
      callerTPBound: Vector[TPBound],
      requireStatic: Boolean
    )(implicit ctx: Context.NodeContext, globalData: GlobalData): LookupResult[(Symbol.MethodSymbol, Type.MethodType)] = {
      val result = this.origin match {
        case entity: Symbol.EntityTypeSymbol =>
          lookupFromImpls(
            entity.impls,
            methodName,
            args,
            callerHP,
            callerTP,
            callerHPBound,
            callerTPBound,
            requireStatic
          ) match {
            case success @ Right(_) => success
            case Left(_) if ctx.interfaceTable.isEmpty => Left(Error.SymbolNotFound(methodName))
            case Left(_) =>
              val (errs, methods) = ctx.interfaceTable
                .values.view
                .map(_.impls)
                .map(lookupFromImpls(_, methodName, args, callerHP, callerTP, callerHPBound, callerTPBound, requireStatic))
                .toVector
                .partitionMap(identity)

              methods match {
                case Vector() => Left(Error.MultipleErrors(errs: _*))
                case Vector(method) => Right(method)
                case methods => Left(Error.AmbiguousSymbols(methods.map(_._1)))
              }
          }
        case tp: Symbol.TypeParamSymbol =>
          callerTPBound.find(_.target.origin == tp) match {
            case None => Left(Error.SymbolNotFound(methodName))
            case Some(bound) =>
              bound.bounds.foldLeft[Either[Error, (Symbol.MethodSymbol, Type.MethodType)]](Left(Error.DummyError)) {
                case (success @ Right(_), _) => success
                case (Left(errs), interface) =>
                  val result = lookupFromTypeParam(
                    interface.origin.asInterfaceSymbol,
                    interface.hardwareParam,
                    interface.typeParam,
                    methodName,
                    args,
                    callerHP,
                    callerTP,
                    callerHPBound,
                    callerTPBound,
                    requireStatic
                  )

                  result match {
                    case Left(err) => Left(Error.MultipleErrors(err, errs))
                    case success @ Right(_) => success
                  }
              }
          }
      }

      result match {
        case Left(err) => LookupResult.LookupFailure(err)
        case Right(pair) => LookupResult.LookupSuccess(pair)
      }
    }

    def lookupFromEntity[T <: ImplementContainer](
      impl: T,
      methodName: String,
      target: Type.RefType,
      args: Vector[Type.RefType],
      callerHP: Vector[HPExpr],
      callerTP: Vector[Type.RefType],
      callerHPBound: Vector[HPBound],
      callerTPBound: Vector[TPBound]
    )(implicit global: GlobalData): Either[Error, (Symbol.MethodSymbol, Type.MethodType)] = {
      val (initHpTable, initTpTable) = RefType.buildTable(impl)
      val lookupResult = impl.lookup[Symbol.MethodSymbol](methodName) match {
        case None => Left(Error.SymbolNotFound(methodName))
        case Some(symbol) => Right(symbol)
      }

      for {
        method <- lookupResult
        _ <- RefType.verifySignatureLength(method, args, callerHP, callerTP)
        methodTpe = method.tpe.asMethodType
        callers = target +: args
        targets = impl.targetType +: methodTpe.params
        _ <- RefType.verifySuperSets(callers, targets)
        hpTable <- RefType.assignHPTable(initHpTable, callers, targets)
        tpTable <- RefType.assignTPTable(initTpTable, callers, targets)
        swappedHpBound = HPBound.swapBounds(impl.symbol.hpBound, hpTable)
        swappedTpBound = TPBound.swapBounds(impl.symbol.tpBound, hpTable, tpTable)
        simplifiedHPBound <- HPBound.simplify(swappedHpBound)
        _ <- Bound.verifyEachBounds(simplifiedHPBound, swappedTpBound, callerHPBound, callerTPBound, impl, target)
        (methodHpTable, methodTpTable) = RefType.buildSymbolTable(method, callerHP, callerTP)
        appendHpTable = hpTable ++ methodHpTable
        appendTpTable = tpTable ++ methodTpTable
        methodHpBound = HPBound.swapBounds(method.hpBound, appendHpTable)
        methodTpBound = TPBound.swapBounds(method.tpBound, appendHpTable, appendTpTable)
        _ <- Bound.verifyEachBounds(methodHpBound, methodTpBound, callerHPBound, callerTPBound, impl, target)
        swappedTpe = RefType.assignMethodTpe(methodTpe, appendHpTable, appendTpTable)
        _ <- RefType.verifyMethodType(swappedTpe, args)
      } yield (method, swappedTpe)
    }

    def lookupFromTypeParam(
      interface: Symbol.InterfaceSymbol,
      interfaceHPs: Vector[HPExpr],
      interfaceTPs: Vector[Type.RefType],
      methodName: String,
      args: Vector[Type.RefType],
      callerHP: Vector[HPExpr],
      callerTP: Vector[Type.RefType],
      callerHPBound: Vector[HPBound],
      callerTPBound: Vector[TPBound],
      requireStatic: Boolean
    )(implicit global: GlobalData): Either[Error, (Symbol.MethodSymbol, Type.MethodType)] = {
      val (initHpTable, initTpTable) = RefType.buildSymbolTable(interface, interfaceHPs, interfaceTPs)
      val lookupResult: Either[Error, Symbol.MethodSymbol] = interface.tpe.declares.lookup(methodName) match {
        case Some(symbol: Symbol.MethodSymbol) if requireStatic && symbol.hasFlag(Modifier.Static)=> Right(symbol)
        case Some(symbol: Symbol.MethodSymbol) if symbol.hasFlag(Modifier.Static) => Left(Error.ReferMethodAsNormal(symbol))
        case Some(symbol: Symbol.MethodSymbol) if requireStatic => Left(Error.ReferMethodAsStatic(symbol))
        case Some(symbol: Symbol.MethodSymbol) => Right(symbol)
        case Some(_) => Left(Error.SymbolNotFound(methodName))
        case None => Left(Error.SymbolNotFound(methodName))
      }

      def verifyEachBounds(hpBounds: Vector[HPBound], tpBounds: Vector[TPBound]): Either[Error, Unit] = {
        val (hpErrs, _) = hpBounds
          .map(HPBound.verifyMeetBound(_, callerHPBound))
          .partitionMap(identity)

        val (tpErrs, _) = tpBounds
          .map(TPBound.verifyMeetBound(_, callerHPBound, callerTPBound))
          .partitionMap(identity)

        val errs = hpErrs ++ tpErrs
        if (errs.isEmpty) Right(())
        else Left(Error.MultipleErrors(errs: _*))
      }

      for {
        method <- lookupResult
        (methodHpTable, methodTpTable) = RefType.buildSymbolTable(method, callerHP, callerTP)
        hpTable = initHpTable ++ methodHpTable
        tpTable = initTpTable ++ methodTpTable
        swappedHPBounds = HPBound.swapBounds(method.hpBound, hpTable)
        swappedTPBounds = TPBound.swapBounds(method.tpBound, hpTable, tpTable)
        simplifiedHPBounds <- HPBound.simplify(swappedHPBounds)
        _ <- verifyEachBounds(simplifiedHPBounds, swappedTPBounds)
        methodTpe = method.tpe.asMethodType
        swappedTpe = RefType.assignMethodTpe(methodTpe, hpTable, tpTable)
        _ <- RefType.verifyMethodType(swappedTpe, args)
      } yield (method, swappedTpe)
    }

    def lookupFromImpls(
      impls: Iterable[ImplementContainer],
      methodName: String,
      args: Vector[Type.RefType],
      callerHP: Vector[HPExpr],
      callerTP: Vector[Type.RefType],
      callerHPBound: Vector[HPBound],
      callerTPBound: Vector[TPBound],
      requireStatic: Boolean
    )(implicit global: GlobalData): Either[Error, (Symbol.MethodSymbol, Type.MethodType)] = {
      val result = impls.foldLeft[Either[Error, (Symbol.MethodSymbol, Type.MethodType)]](Left(Error.DummyError)) {
        case (right @ Right(_), _) => right
        case (Left(errs), impl) =>
          lookupFromEntity(
            impl,
            methodName,
            this,
            args,
            callerHP,
            callerTP,
            callerHPBound,
            callerTPBound
          ) match {
            case Right((symbol, tpe)) if requireStatic && symbol.hasFlag(Modifier.Static)=> Right(symbol, tpe)
            case Right((symbol, _)) if requireStatic => Left(Error.ReferMethodAsStatic(symbol))
            case Right((symbol, _)) if symbol.hasFlag(Modifier.Static) => Left(Error.ReferMethodAsNormal(symbol))
            case Right((symbol, tpe)) => Right(symbol, tpe)
            case Left(err) => Left(Error.MultipleErrors(err, errs))
          }
      }

      result match {
        case right @ Right(_) => right
        case Left(Error.DummyError) => Left(Error.SymbolNotFound(methodName))
        case other @ Left(_) => other
      }
    }

    def lookupStage(
      stageName: String,
      args: Vector[Type.RefType],
      callerHPBounds: Vector[HPBound],
      callerTPBounds: Vector[TPBound]
    )(implicit global: GlobalData): LookupResult[(Symbol.StageSymbol, Type.MethodType)] = {
      def verifySignatureLength(stage: Symbol.StageSymbol): Either[Error, Unit] = {
        val paramLength = stage.tpe.asMethodType.params.length
        val argLength = args.length

        if (paramLength == argLength) Right(())
        else Left(Error.ParameterLengthMismatch(paramLength, argLength))
      }

      def lookupFromImpl(impl: ImplementContainer): Either[Error, (Symbol.StageSymbol, Type.MethodType)] = {
        val (initHPTable, initTPTable) = RefType.buildTable(impl)
        val lookupResult = impl.lookup[Symbol.StageSymbol](stageName) match {
          case None => Left(Error.SymbolNotFound(stageName))
          case Some(symbol) => Right(symbol)
        }

        for {
          stage <- lookupResult
          _ <- verifySignatureLength(stage)
          stageTpe = stage.tpe.asMethodType
          callers = this +: args
          targets = impl.targetType +: stageTpe.params
          _ <- RefType.verifySuperSets(callers, targets)
          hpTable <- RefType.assignHPTable(initHPTable, callers, targets)
          tpTable <- RefType.assignTPTable(initTPTable, callers, targets)
          swappedHpBound = HPBound.swapBounds(impl.symbol.hpBound, hpTable)
          swappedTpBound = TPBound.swapBounds(impl.symbol.tpBound, hpTable, tpTable)
          simplifiedHPBound <- HPBound.simplify(swappedHpBound)
          _ <- Bound.verifyEachBounds(simplifiedHPBound, swappedTpBound, Vector.empty, Vector.empty, impl, this)
          swappedTpe = RefType.assignMethodTpe(stageTpe, hpTable, tpTable)
          _ <- RefType.verifyMethodType(swappedTpe, args)
        } yield (stage, stageTpe)
      }

      val impls = this.origin.asInstanceOf[Symbol.EntityTypeSymbol].impls
      val result = impls.foldLeft[Either[Error, (Symbol.StageSymbol, Type.MethodType)]](Left(Error.DummyError)) {
        case (right @ Right(_), _) => right
        case (Left(errs), impl) => lookupFromImpl(impl) match {
          case right @ Right(_) => right
          case Left(err) => Left(Error.MultipleErrors(errs, err))
        }
      }

      result match {
        case Right(pair) => LookupResult.LookupSuccess(pair)
        case Left(err) => LookupResult.LookupFailure(err)
      }
    }

    def lookupOperator(
      op: Operation,
      arg: Type.RefType,
      callerHPBounds: Vector[HPBound],
      callerTPBounds: Vector[TPBound]
    )(implicit global: GlobalData): LookupResult[(Symbol.MethodSymbol, Type.MethodType)] = {
      val interface = global.builtin.interfaces.lookup(op.toInterface)
      this.origin match {
        case _: Symbol.EntityTypeSymbol =>
          val (errs, methods) = interface.impls
            .map(impl => lookupFromEntity(
              impl,
              op.toMethod,
              this,
              Vector(arg),
              Vector.empty,
              Vector.empty,
              callerHPBounds,
              callerTPBounds
            ))
            .partitionMap(identity)

          methods match {
            case Vector() => errs match {
              case Vector() => LookupResult.LookupFailure(Error.OperationNotFound(op))
              case errs => LookupResult.LookupFailure(Error.MultipleErrors(errs: _*))
            }
            case Vector(method) => LookupResult.LookupSuccess(method)
            case methods => LookupResult.LookupFailure(Error.AmbiguousSymbols(methods.map(_._1)))
          }
        case _: Symbol.TypeParamSymbol =>
          callerTPBounds.find(_.target =:= this) match {
            case None => LookupResult.LookupFailure(Error.OperationNotFound(op))
            case Some(tpBound) => tpBound.bounds.find(_.origin == interface) match {
              case None => LookupResult.LookupFailure(Error.OperationNotFound(op))
              case Some(interfaceTpe) =>
                val result = lookupFromTypeParam(
                  interface,
                  interfaceTpe.hardwareParam,
                  interfaceTpe.typeParam,
                  op.toMethod,
                  Vector(arg),
                  Vector.empty,
                  Vector.empty,
                  callerHPBounds,
                  callerTPBounds,
                  requireStatic = false
                )

                result match {
                  case Left(err) => LookupResult.LookupFailure(err)
                  case Right(pair) => LookupResult.LookupSuccess(pair)
                }
            }
          }
      }
    }

    def lookupMethodFromBounds(
      args: Vector[Type.RefType],
      callerHP: Vector[HPExpr],
      callerTP: Vector[Type.RefType],
      bounds: Vector[Type.RefType],
      methodName: String,
      requireStatic: Boolean
    )(implicit global: GlobalData): (Symbol.MethodSymbol, Type.MethodType) = {
      val impls = bounds.view
        .map(_.origin.asInterfaceSymbol)
        .flatMap(_.impls)

      val lookupResult = lookupFromImpls(
        impls,
        methodName,
        args,
        callerHP,
        callerTP,
        Vector.empty,
        Vector.empty,
        requireStatic
      )

      lookupResult.getOrElse(throw new ImplementationErrorException("method should be found"))
    }

    // TODO: lookup type that is defined at implementation
    def lookupType[T <: Symbol.TypeSymbol : ClassTag : TypeTag](name: String): LookupResult[T] = {
      def lookupFromEnum(symbol: Symbol.EnumSymbol): LookupResult[T] = {
        symbol.tpe.declares.lookup(name) match {
          case None => LookupResult.LookupFailure(Error.SymbolNotFound(name))
          case Some(symbol: T) => LookupResult.LookupSuccess(symbol)
          case Some(symbol) => LookupResult.LookupFailure(Error.RequireSymbol[Symbol.TypeSymbol](symbol))
        }
      }

      this.origin match {
        case symbol: Symbol.EnumSymbol => lookupFromEnum(symbol)
        case _ => throw new ImplementationErrorException("reference to field type except for enum does not support yet.")
      }
    }

    def replaceWithMap(hpTable: Map[Symbol.HardwareParamSymbol, HPExpr], tpTable: Map[Symbol.TypeParamSymbol, Type.RefType]): Type.RefType =
      origin match {
        case symbol: Symbol.TypeParamSymbol => tpTable.getOrElse(symbol, this)
        case _ => RefType(
          this.origin,
          this.hardwareParam.map(_.replaceWithMap(hpTable)),
          typeParam.map(_.replaceWithMap(hpTable, tpTable))
        )
      }

    override def equals(obj: Any): Boolean = obj match {
      case that: Type.RefType =>
        def isSameOrigin = this.origin == that.origin

        def isSameHp = {
          def isSameLength = this.hardwareParam.length == that.hardwareParam.length

          def isSameExpr = this.hardwareParam
            .zip(that.hardwareParam)
            .forall { case (t, o) => t.isSameExpr(o) }

          isSameLength && isSameExpr
        }

        def isSameTP = {
          def isSameLength = this.typeParam.length == that.typeParam.length

          def isSameTypes = (this.typeParam zip that.typeParam).forall { case (t, o) => t =:= o }

          isSameLength && isSameTypes
        }

        isSameOrigin && isSameHp && isSameTP
      case _ => false
    }

    override def =:=(other: Type): Boolean = other match {
      case that: RefType => this == that
      case _ => false
    }

    def isModuleType(implicit ctx: Context.NodeContext, global: GlobalData): Boolean = this.origin match {
      case _: Symbol.ModuleSymbol => true
      case _: Symbol.InterfaceSymbol => false
      case tp: Symbol.TypeParamSymbol => ctx.tpBounds.find(_.target.origin == tp) match {
        case None => false
        case Some(tpBound) =>
          val moduleInterface = Type.RefType(global.builtin.interfaces.lookup("Module"))
          tpBound.bounds.exists(_ =:= moduleInterface)
      }
    }

<<<<<<< HEAD
    def isHardwareType(implicit ctx: Context.NodeContext, global: GlobalData): Boolean = {
=======
    def isHardwareType(implicit ctx: Context, global: GlobalData): Boolean = {
      val builtinSymbols = global.builtin.types.symbols

>>>>>>> eb676bd7
      def loop(verified: Type.RefType, types: Set[Type.RefType]): Boolean = {
        def verify: Boolean = verified.origin match {
          case _: Symbol.ModuleSymbol => false
          case _: Symbol.InterfaceSymbol => false
          case tp: Symbol.TypeParamSymbol => ctx.tpBounds.find(_.target.origin == tp) match {
            case None => false
            case Some(tpBound) =>
              val hardware = global.builtin.interfaces.lookup("HW")
              tpBound.bounds.exists(_.origin == hardware)
          }
          case struct: Symbol.StructSymbol if struct == Symbol.bit => true
          case struct: Symbol.StructSymbol if struct == Symbol.int => true
          case struct: Symbol.StructSymbol if struct == Symbol.bool => true
          case struct: Symbol.StructSymbol if struct == Symbol.unit => true
          case struct: Symbol.StructSymbol if struct == Symbol.string => false
          case struct: Symbol.StructSymbol if struct.tpe.declares.toMap.isEmpty => false
          case struct: Symbol.StructSymbol =>
            val hpTable = (struct.hps zip verified.hardwareParam).toMap
            val tpTable = (struct.tps zip verified.typeParam).toMap
            val fields = struct.tpe.declares.toMap.values.toVector
            val fieldTpes = fields.map(_.tpe.asRefType.replaceWithMap(hpTable, tpTable))
            fieldTpes.forall(loop(_, types + verified))
          case enum: Symbol.EnumSymbol =>
            val hpTable = (enum.hps zip verified.hardwareParam).toMap
            val tpTable = (enum.tps zip verified.typeParam).toMap
            val memberFieldTpes = enum.tpe.declares.toMap
              .values
              .toVector
              .map(_.tpe.asEnumMemberType)
              .flatMap(_.declares.toMap.values)
              .map(_.tpe.asRefType)
              .map(_.replaceWithMap(hpTable, tpTable))

            memberFieldTpes.forall(loop(_, types + verified))
        }

        if (types(verified)) false
        else verify
      }

      loop(this, Set.empty)
    }

    override def toString: String = {
      val name = this.origin.name
      val hps = this.hardwareParam.map(_.toString).mkString(", ")
      val tps = this.typeParam.map(_.toString).mkString(", ")
      val params =
        if (this.typeParam.isEmpty && this.hardwareParam.isEmpty) ""
        else if (this.hardwareParam.isEmpty) s"[$tps]"
        else if (this.typeParam.isEmpty) s"[$hps]"
        else s"[$hps, $tps]"

      s"$name$params"
    }
  }

  object RefType {
    def apply(origin: Symbol.TypeSymbol, hp: Vector[HPExpr], tp: Vector[Type.RefType]): Type.RefType =
      new RefType(origin, hp, tp)

    def apply(origin: Symbol.TypeSymbol): RefType =
      new RefType(origin, Vector.empty, Vector.empty)

    def unapply(obj: Any): Option[(Symbol.TypeSymbol, Vector[HPExpr], Vector[RefType])] = obj match {
      case tpe: Type.RefType => Some((tpe.origin, tpe.hardwareParam, tpe.typeParam))
      case _ => None
    }

    def buildTable(impl: ImplementContainer): (Map[Symbol.HardwareParamSymbol, Option[HPExpr]], Map[Symbol.TypeParamSymbol, Option[Type.RefType]]) = {
      val hpTable = impl.hardwareParam.map(_ -> Option.empty[HPExpr]).toMap
      val tpTable = impl.typeParam.map(_ -> Option.empty[Type.RefType]).toMap

      (hpTable, tpTable)
    }

    def buildSymbolTable(symbol: Symbol with HasParams, hps: Vector[HPExpr], tps: Vector[Type.RefType]): (Map[Symbol.HardwareParamSymbol, HPExpr], Map[Symbol.TypeParamSymbol, Type.RefType]) = {
      val hpTable = (symbol.hps zip hps).toMap
      val tpTable = (symbol.tps zip tps).toMap

      (hpTable, tpTable)
    }

    def verifySignatureLength(
      method: Symbol.MethodSymbol,
      args: Vector[Type.RefType],
      callerHP: Vector[HPExpr],
      callerTP: Vector[Type.RefType]
    ): Either[Error, Unit] = {
      val params = method.tpe.asMethodType.params
      val hps = method.hps
      val tps = method.tps

      lazy val paramMissMatch = Error.ParameterLengthMismatch(params.length, args.length)
      lazy val hpsMissMatch = Error.HardParameterLengthMismatch(hps.length, callerHP.length)
      lazy val tpsMissMatch = Error.TypeParameterLengthMismatch(tps.length, callerTP.length)

      if (params.length != args.length) Left(paramMissMatch)
      else if (hps.length != callerHP.length) Left(hpsMissMatch)
      else if (tps.length != callerTP.length) Left(tpsMissMatch)
      else Right(())
    }

    def verifySuperSets(
      caller: Vector[Type.RefType],
      target: Vector[Type.RefType]
    ): Either[Error, Unit] = {
      def isHpSuperSet(caller: HPExpr, target: HPExpr): Boolean =
        (caller, target) match {
          case (_: Ident, _: IntLiteral) => false
          case (_: HPBinOp, _: IntLiteral) => false
          case (_: Ident, _: StringLiteral) => false
          case (_: HPBinOp, _: StringLiteral) => false
          case _ => true
        }

      def verify(caller: Type.RefType, target: Type.RefType): Either[Error, Unit] = {
        (caller.origin, target.origin) match {
          case (e0: Symbol.EntityTypeSymbol, e1: Symbol.EntityTypeSymbol) =>
            if (e0 != e1) Left(Error.TypeMismatch(target, caller))
            else {
              val validHPs = caller.hardwareParam
                .zip(target.hardwareParam)
                .forall { case (c, t) => isHpSuperSet(c, t) }

              val validTPs = caller.typeParam
                .zip(target.typeParam)
                .map { case (c, t) => verify(c, t) }
                .forall(_.isRight)

              if (validHPs && validTPs) Right(())
              else Left(Error.TypeMismatch(target, caller))
            }
          case (_, _: Symbol.TypeParamSymbol) => Right(())
          case (_: Symbol.TypeParamSymbol, _) => Left(Error.TypeMismatch(target, caller))
        }
      }

      val (errs, _) = (caller zip target)
        .map { case (c, t) => verify(c, t) }
        .partitionMap(identity)

      if (errs.isEmpty) Right(())
      else Left(Error.MultipleErrors(errs: _*))
    }

    def unwrapTable[K, V](table: Map[K, Option[V]])(err: K => Error): Either[Error, Map[K, V]] = {
      val (errs, pairs) = table.map {
        case (key, Some(value)) => Right(key -> value)
        case (key, None) => Left(err(key))
      }.partitionMap(identity)

      if (errs.isEmpty) Right(pairs.toMap)
      else Left(Error.MultipleErrors(errs.toSeq: _*))
    }


    def assignHPTable(
      table: Map[Symbol.HardwareParamSymbol, Option[HPExpr]],
      caller: Vector[Type.RefType],
      targets: Vector[Type.RefType]
    ): Either[Error, Map[Symbol.HardwareParamSymbol, HPExpr]] = {
      def assign(
        caller: HPExpr,
        target: HPExpr,
        table: Map[Symbol.HardwareParamSymbol, Option[HPExpr]]
      ): Map[Symbol.HardwareParamSymbol, Option[HPExpr]] =
        (caller, target) match {
          case (expr, ident: Ident) =>
            val hp = ident.symbol.asHardwareParamSymbol
            table.get(hp) match {
              case Some(None) => table.updated(hp, Some(expr))
              case Some(Some(_)) => table
              case None => throw new ImplementationErrorException(s"${hp.name} should be as key")
            }
          case _ => table
        }


      def update(
        caller: Type.RefType,
        target: Type.RefType,
        table: Map[Symbol.HardwareParamSymbol, Option[HPExpr]]
      ): Map[Symbol.HardwareParamSymbol, Option[HPExpr]] = {
        (caller.origin, target.origin) match {
          case (_: Symbol.EntityTypeSymbol, _: Symbol.EntityTypeSymbol) =>
            val tmpTable = (caller.hardwareParam zip target.hardwareParam)
              .foldLeft(table) {
                case (acc, (caller, target)) => assign(caller, target, acc)
              }

            (caller.typeParam zip target.typeParam)
              .foldLeft(tmpTable) {
                case (acc, (caller, target)) => update(caller, target, acc)
              }
          case _ => table
        }
      }

      val assigned = (caller zip targets).foldLeft(table) {
        case (acc, (caller, target)) => update(caller, target, acc)
      }

      unwrapTable(assigned)(Error.AmbiguousHardwareParam.apply)
    }

    def assignTPTable(
      table: Map[Symbol.TypeParamSymbol, Option[Type.RefType]],
      callers: Vector[Type.RefType],
      targets: Vector[Type.RefType]
    ): Either[Error, Map[Symbol.TypeParamSymbol, Type.RefType]] = {
      def update(
        caller: Type.RefType,
        target: Type.RefType,
        table: Map[Symbol.TypeParamSymbol, Option[Type.RefType]]
      ): Map[Symbol.TypeParamSymbol, Option[Type.RefType]] =
        (caller.origin, target.origin) match {
          case (_: Symbol.EntityTypeSymbol, _: Symbol.EntityTypeSymbol) =>
            (caller.typeParam zip target.typeParam)
              .foldLeft(table) {
                case (acc, (caller, target)) => update(caller, target, acc)
              }
          case (_, tp: Symbol.TypeParamSymbol) =>
            table.get(tp) match {
              case None => throw new ImplementationErrorException(s"${tp.name} should be as key")
              case Some(None) => table.updated(tp, Some(caller))
              case Some(_) => table
            }
          case _ => throw new ImplementationErrorException("this pattern shouldn't be appeared")
        }

      val assignedTable =
        (callers zip targets)
          .foldLeft(table) {
            case (acc, (caller, target)) => update(caller, target, acc)
          }

      unwrapTable(assignedTable)(Error.AmbiguousTypeParam.apply)
    }

    def verifyHPBounds(
      swapped: Vector[HPBound],
      callerHPBound: Vector[HPBound]
    ): Either[Error, Unit] = {
      val (errs, _) = swapped.map(HPBound.verifyMeetBound(_, callerHPBound)).partitionMap(identity)

      if (errs.isEmpty) Right(())
      else Left(Error.MultipleErrors(errs: _*))
    }

    def assignMethodTpe(
      method: Type.MethodType,
      hpTable: Map[Symbol.HardwareParamSymbol, HPExpr],
      tpTable: Map[Symbol.TypeParamSymbol, Type.RefType]
    ): Type.MethodType = {
      def swapHP(expr: HPExpr): HPExpr =
        expr match {
          case ident: Ident => hpTable.getOrElse(
            ident.symbol.asHardwareParamSymbol,
            throw new ImplementationErrorException(s"hpTable should have ${ident.symbol.name}")
          )
          case HPBinOp(op, left, right) => HPBinOp(op, swapHP(left), swapHP(right))
          case lit => lit
        }

      def swapType(tpe: Type.RefType): Type.RefType =
        tpe.origin match {
          case _: Symbol.EntityTypeSymbol =>
            val swappedHP = tpe.hardwareParam.map(swapHP)
            val swappedTP = tpe.typeParam.map(swapType)

            Type.RefType(tpe.origin, swappedHP, swappedTP)
          case t: Symbol.TypeParamSymbol =>
            tpTable.getOrElse(t, throw new ImplementationErrorException(s"tpTable should have ${t.name}"))
        }

      val params = method.params.map(swapType)
      val retTpe = swapType(method.returnType)

      Type.MethodType(params, retTpe)
    }

    def verifyMethodType(
      method: Type.MethodType,
      args: Vector[Type.RefType]
    ): Either[Error, Unit] = {
      if (method.params.length != args.length) Left(Error.ParameterLengthMismatch(method.params.length, args.length))
      else {
        val (errs, _) = method.params.zip(args).map {
          case (p, a) if p =:= a => Right(())
          case (p, a) => Left(Error.TypeMismatch(p, a))
        }.partitionMap(identity)

        if (errs.isEmpty) Right(())
        else Left(Error.MultipleErrors(errs: _*))
      }
    }
  }

  object NoType extends Type {
    val name: String = "no type"
    val namespace: NameSpace = NameSpace.empty
    val declares: Scope = Scope.empty

    def =:=(other: Type): Boolean =
      throw new ImplementationErrorException("NoType is dummy type for some types of AST")
  }

  object ErrorType extends Type {
    val name: String = "error type"
    val namespace: NameSpace = NameSpace.empty
    val declares: Scope = Scope.empty

    def =:=(other: Type): Boolean = other.isErrorType
  }

  def intTpe(implicit global: GlobalData): Type.RefType = {
    val symbol = global.builtin.types.lookup("Int")
    Type.RefType(symbol)
  }

  def stringTpe(implicit global: GlobalData): Type.RefType = {
    val symbol = global.builtin.types.lookup("String")
    Type.RefType(symbol)
  }

  def unitTpe(implicit global: GlobalData): Type.RefType = {
    val symbol = global.builtin.types.lookup("Unit")
    Type.RefType(symbol)
  }

  def boolTpe(implicit global: GlobalData): Type.RefType = {
    val symbol = global.builtin.types.lookup("Bool")
    Type.RefType(symbol)
  }

  def bitTpe(width: IntLiteral)(implicit global: GlobalData): Type.RefType = {
    val symbol = global.builtin.types.lookup("Bit")
    val IntLiteral(value) = width

    if (value > 0) Type.RefType(symbol, Vector(width), Vector.empty)
    else throw new ImplementationErrorException(s"Bit's width[${value}] must be natural number")
  }

  def futureTpe(targ: Type.RefType)(implicit global: GlobalData): Type.RefType = {
    val symbol = global.builtin.types.lookup("Future")
    Type.RefType(symbol, Vector.empty, Vector(targ))
  }

  def numTpe(implicit global: GlobalData): Type.RefType = {
    val symbol = global.builtin.types.lookup("Num")
    Type.RefType(symbol, Vector.empty, Vector.empty)
  }

  def strTpe(implicit global: GlobalData): Type.RefType = {
    val symbol = global.builtin.types.lookup("Str")
    Type.RefType(symbol, Vector.empty, Vector.empty)
  }

  def buildType[T <: Symbol.TypeSymbol](typeTree: TypeTree)(implicit ctx: Context.NodeContext, global: GlobalData, ev0: ClassTag[T], ev1: TypeTag[T]): (Option[Error], TypeTree) = {
    def typeCheckHardArgs(symbol: Symbol.TypeSymbol, hargs: Vector[HPExpr]): Either[Error, Unit] = {
      val errs = (symbol.hps.map(_.tpe) zip hargs.map(_.tpe))
        .filterNot { case (e, a) => e == a }
        .map { case (e, a) => Error.TypeMismatch(e, a) }

      if(errs.isEmpty) Right(())
      else Left(Error.MultipleErrors(errs: _*))
    }

    def buildForIdent(ident: Ident, hargs: Vector[HPExpr], targs: Vector[TypeTree]): (Option[Error], TypeTree) = {
      val result = for {
        symbol <- ctx.lookup[T](ident.name).toEither
        polyArgs <- buildParams(symbol, hargs, targs)
        (typedHArgs, typedTArgs) = polyArgs
        _ <- typeCheckHardArgs(symbol, typedHArgs)
      } yield {
        TypeTree(ident, typedHArgs, typedTArgs)
          .setSymbol(symbol)
          .setTpe(Type.RefType(symbol, typedHArgs, typedTArgs.map(_.tpe.asRefType)))
          .setID(typeTree.id)
      }

      result match {
        case Left(err) => (Some(err), typeTree.setSymbol(Symbol.ErrorSymbol).setTpe(Type.ErrorType))
        case Right(tree) => (None, tree)
      }
    }

    def buildForSelectPackage(select: SelectPackage, hargs: Vector[HPExpr], targs: Vector[TypeTree]): (Option[Error], TypeTree) = {
      lazy val packageLookupFromCtx = ctx.lookup[Symbol.PackageSymbol](select.packages.head).toEither
      lazy val packageLookupFromRoot = global.rootPackage.search(Vector(select.packages.head))
      val packageLookup = packageLookupFromCtx.left.flatMap(_ => packageLookupFromRoot)

      val pkgResult = select.packages.tail.foldLeft(packageLookup) {
        case (Left(err), _) => Left(err)
        case (Right(symbol), name) => symbol.lookup[Symbol.PackageSymbol](name).toEither
      }

      val result = for {
        pkgSymbol <- pkgResult
        typeSymbol <- pkgSymbol.lookup[Symbol.TypeSymbol](select.name).toEither
        args <- buildParams(typeSymbol, hargs, targs)
        (typedHArgs, typedTArgs) = args
        _ <- typeCheckHardArgs(typeSymbol, typedHArgs)
      } yield {
        val targTpes = typedTArgs.map(_.tpe.asRefType)
        val tpe = Type.RefType(typeSymbol, typedHArgs, targTpes)
        val typedSelect = select.setSymbol(typeSymbol).setTpe(tpe)

        TypeTree(typedSelect, typedHArgs, typedTArgs)
          .setSymbol(typeSymbol)
          .setTpe(tpe)
          .setID(typeTree.id)
      }

      result match {
        case Right(tree) => (None, tree)
        case Left(err) => (Some(err), typeTree.setTpe(Type.ErrorType).setSymbol(Symbol.ErrorSymbol))
      }
    }

    typeTree.expr match {
      case ident: Ident => buildForIdent(ident, typeTree.hp, typeTree.tp)
      case select: SelectPackage => buildForSelectPackage(select, typeTree.hp, typeTree.tp)
      case select: StaticSelect =>
        val err = Some(Error.CannotUseStaticSelect(select))
        val tree = typeTree.setTpe(Type.ErrorType).setSymbol(Symbol.ErrorSymbol)

        (err, tree)
    }
  }

  private def buildHP(hp: HPExpr)(implicit ctx: Context.NodeContext, global: GlobalData): (Option[Error], HPExpr) = {
    hp match {
      case lit: IntLiteral => (None, lit.setTpe(Type.numTpe))
      case lit: StringLiteral => (None, lit.setTpe(Type.strTpe))
      case ident @ Ident(name) => ctx.lookup[Symbol.HardwareParamSymbol](name) match {
        case LookupResult.LookupFailure(err) => (Some(err), ident.setSymbol(Symbol.ErrorSymbol).setTpe(Type.ErrorType))
        case LookupResult.LookupSuccess(symbol) => (None, ident.setSymbol(symbol).setTpe(symbol.tpe))
      }
      case HPBinOp(op, left, right) =>
        val (err0, builtLeft) = buildHP(left)
        val (err1, builtRight) = buildHP(right)

        val errs0 = Vector(err0, err1).flatten
        val errs1 =
          if (builtLeft.tpe =!= Type.numTpe && builtLeft.tpe =!= Type.ErrorType) errs0 :+ Error.TypeMismatch(Type.numTpe, builtLeft.tpe)
          else if (builtRight.tpe =!= Type.numTpe && builtLeft.tpe =!= Type.ErrorType) errs0 :+ Error.TypeMismatch(Type.numTpe, builtRight.tpe)
          else errs0

        val (errs, tpe) =
          if (errs1.isEmpty) (None, Type.numTpe)
          else (Some(Error.MultipleErrors(errs1: _*)), Type.ErrorType)

        (errs, HPBinOp(op, builtLeft, builtRight).setTpe(tpe))
    }
  }

  private def buildParams(symbol: Symbol.TypeSymbol, hps: Vector[HPExpr], tps: Vector[TypeTree])(implicit ctx: Context.NodeContext, global: GlobalData): Either[Error, (Vector[HPExpr], Vector[TypeTree])] = {
    def verifyLength: Either[Error, Unit] = {
      def verify(expect: Int, actual: Int, builder: (Int, Int) => Error): Either[Error, Unit] =
        if (expect == actual) Right(())
        else Left(builder(expect, actual))

      Vector(
        verify(symbol.hps.length, hps.length, Error.HardParameterLengthMismatch.apply),
        verify(symbol.tps.length, tps.length, Error.TypeParameterLengthMismatch.apply)
      ).combine(errs => Error.MultipleErrors(errs: _*))
    }

    verifyLength match {
      case Left(err) => Left(err)
      case Right(_) =>
        val (hpErrs, builtHPs) = hps.map(buildHP).unzip
        val (tpErrs, builtTPs) = tps.map(buildType[Symbol.TypeSymbol]).unzip

        val allErrs = hpErrs.flatten ++ tpErrs.flatten

        if (allErrs.isEmpty) Right(builtHPs.map(_.sort), builtTPs)
        else Left(Error.MultipleErrors(allErrs: _*))
    }
  }

  def buildThisType(symbol: Symbol.TypeSymbol, hps: Vector[ValDef], tps: Vector[TypeDef])(implicit ctx: Context.NodeContext, global: GlobalData): Option[Type.RefType] = {
    val hasError = hps.exists(_.symbol.tpe.isErrorType)

    val typedHargs = hps.map(hp => Ident(hp.name).setSymbol(hp.symbol).setTpe(hp.symbol.tpe))
    val typedTargs = tps.map{
      tp =>
        val tpSymbol = tp.symbol.asTypeParamSymbol
        Type.RefType(tpSymbol, Vector.empty, Vector.empty)
    }

    if(hasError) None
    else Some(Type.RefType(symbol, typedHargs, typedTargs))
  }
}<|MERGE_RESOLUTION|>--- conflicted
+++ resolved
@@ -857,13 +857,9 @@
       }
     }
 
-<<<<<<< HEAD
     def isHardwareType(implicit ctx: Context.NodeContext, global: GlobalData): Boolean = {
-=======
-    def isHardwareType(implicit ctx: Context, global: GlobalData): Boolean = {
       val builtinSymbols = global.builtin.types.symbols
 
->>>>>>> eb676bd7
       def loop(verified: Type.RefType, types: Set[Type.RefType]): Boolean = {
         def verify: Boolean = verified.origin match {
           case _: Symbol.ModuleSymbol => false
@@ -871,14 +867,11 @@
           case tp: Symbol.TypeParamSymbol => ctx.tpBounds.find(_.target.origin == tp) match {
             case None => false
             case Some(tpBound) =>
-              val hardware = global.builtin.interfaces.lookup("HW")
-              tpBound.bounds.exists(_.origin == hardware)
+              val hardwareInterface = Type.RefType(global.builtin.interfaces.lookup("HW"))
+              tpBound.bounds.exists(_ =:= hardwareInterface)
           }
-          case struct: Symbol.StructSymbol if struct == Symbol.bit => true
-          case struct: Symbol.StructSymbol if struct == Symbol.int => true
-          case struct: Symbol.StructSymbol if struct == Symbol.bool => true
-          case struct: Symbol.StructSymbol if struct == Symbol.unit => true
-          case struct: Symbol.StructSymbol if struct == Symbol.string => false
+          case struct: Symbol.StructSymbol if struct == global.builtin.types.lookup("Bit") => true
+          case struct: Symbol.StructSymbol if builtinSymbols.contains(struct) => false
           case struct: Symbol.StructSymbol if struct.tpe.declares.toMap.isEmpty => false
           case struct: Symbol.StructSymbol =>
             val hpTable = (struct.hps zip verified.hardwareParam).toMap
