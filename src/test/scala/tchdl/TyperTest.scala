--- conflicted
+++ resolved
@@ -474,7 +474,6 @@
     assert(select.symbol == called.symbol)
   }
 
-<<<<<<< HEAD
   test("use Int and Bool as parameters of interface causes no error") {
     val (_, global) = untilTyper("useIntasInterface.tchdl")
     expectNoError(global)
@@ -486,7 +485,8 @@
 
     val err = global.repo.error.elems.head
     assert(err.isInstanceOf[Error.RejectHeapType])
-=======
+  }
+
   test("top level method definition") {
     val (Seq(tree), global) = untilTyper("topLevelMethod.tchdl")
     expectNoError(global)
@@ -512,6 +512,5 @@
     val methodSymbol = name.symbol
 
     assert(methodSymbol == method.symbol)
->>>>>>> eb676bd7
   }
 }